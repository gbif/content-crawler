/*
 * Licensed under the Apache License, Version 2.0 (the "License");
 * you may not use this file except in compliance with the License.
 * You may obtain a copy of the License at
 *
 *     http://www.apache.org/licenses/LICENSE-2.0
 *
 * Unless required by applicable law or agreed to in writing, software
 * distributed under the License is distributed on an "AS IS" BASIS,
 * WITHOUT WARRANTIES OR CONDITIONS OF ANY KIND, either express or implied.
 * See the License for the specific language governing permissions and
 * limitations under the License.
 */
package org.gbif.content.crawl.mendeley;

import org.gbif.content.crawl.conf.ContentCrawlConfiguration;

import java.io.File;
import java.io.IOException;
import java.nio.charset.StandardCharsets;
import java.nio.file.Files;
import java.util.concurrent.TimeUnit;

import org.apache.http.client.config.RequestConfig;
import org.apache.http.impl.client.CloseableHttpClient;
import org.apache.http.impl.client.HttpClients;
import org.slf4j.Logger;
import org.slf4j.LoggerFactory;

<<<<<<< HEAD
=======
import com.google.common.base.Stopwatch;

import io.reactivex.Observable;

>>>>>>> b5fec2ae
/**
 * A crawler of Mendeley documents storing the results in JSON files, and optionally in an Elastic Search index.
 */
public class MendeleyDocumentCrawler {

  //Buffer to use in Observables to accumulate results before handle them
  private static final int CRAWL_BUFFER = 2;

  private static final Logger LOG = LoggerFactory.getLogger(MendeleyDocumentCrawler.class);
  private final RequestConfig requestConfig;

  private final ContentCrawlConfiguration config;
  private final ResponseToFileHandler handler;


  public MendeleyDocumentCrawler(ContentCrawlConfiguration config) {

    this.config = config;
    int timeOut = config.mendeley.httpTimeout;
    requestConfig = RequestConfig.custom().setSocketTimeout(timeOut).setConnectTimeout(timeOut)
                      .setConnectionRequestTimeout(timeOut).build();
    handler = new ResponseToFileHandler(config.mendeley.targetDir);

  }

  public void run() throws IOException {
    Stopwatch stopwatch = Stopwatch.createStarted();
    String targetUrl = config.mendeley.crawlURL;
    LOG.info("Initiating paging crawl of {} to {}", targetUrl, config.mendeley.targetDir);
    try (CloseableHttpClient httpClient = HttpClients.createDefault()) {
      //OAuthJSONAccessTokenResponse token = getToken(config.mendeley);
      Observable
        .fromIterable(new MendeleyPager(targetUrl, config.mendeley.authToken, requestConfig, httpClient))
        .doOnError(err -> {
          LOG.error("Error crawling Mendeley", err);
          throw new RuntimeException(err);
        })
        .buffer(CRAWL_BUFFER)
        .doOnComplete(() -> {
          handler.finish();
          LOG.info("Time elapsed retrieving Mendeley {} minutes ", stopwatch.elapsed(TimeUnit.MINUTES));
          stopwatch.reset();
          stopwatch.start();
          indexFiles();
          LOG.info("Time elapsed indexing Mendeley {} minutes ", stopwatch.elapsed(TimeUnit.MINUTES));
          stopwatch.reset();
          stopwatch.start();
          registryFiles();
          LOG.info("Time elapsed updating GBIF Registry {} minutes ", stopwatch.elapsed(TimeUnit.MINUTES));
          stopwatch.stop();
        })
        .subscribe(
          responses ->
            responses.forEach(response -> {
                try {
                  handler.handleResponse(response);
                } catch (Exception e) {
                  LOG.error("Unable to process response", e);
                  silentRollback(handler);
                  throw new RuntimeException(e);
                }
              })
        );
    } catch (Exception e) {
      LOG.error("Unable to authenticate with Mendeley", e);
      throw new IOException("Unable to authenticate with Mendeley", e);
    }
  }

  private void indexFiles() throws Exception {
    ElasticSearchIndexHandler elasticSearchIndexHandler = new ElasticSearchIndexHandler(config);
    try {
      for (File file : handler.getTargetDir().listFiles()) {
        elasticSearchIndexHandler.handleResponse(new String(Files.readAllBytes(file.toPath()), StandardCharsets.UTF_8));
      }
      elasticSearchIndexHandler.finish();
    } catch (Exception ex) {
      elasticSearchIndexHandler.rollback();
    }
  }

  private void registryFiles() throws Exception {
    UpdateRegistryHandler updateRegistryHandler = new UpdateRegistryHandler(config);
    try {
      for (File file : handler.getTargetDir().listFiles()) {
        updateRegistryHandler.handleResponse(new String(Files.readAllBytes(file.toPath()), StandardCharsets.UTF_8));
      }
      updateRegistryHandler.finish();
    } catch (Exception ex) {
      updateRegistryHandler.rollback();
    }
  }

  /**
   * Calls the rollback and throw a runtime error.
   * @param responseHandler callback handler
   */
  private static void silentRollback(ResponseHandler responseHandler) {
    try {
      responseHandler.rollback();
    } catch (Exception ex) {
      throw new RuntimeException(ex);
    }
  }

<<<<<<< HEAD
  /**
   * Authenticates against the Mendeley and provides a time bound token with which to sign subsequent requests.
   *
   * @param conf Holding the configuration for accessing Mendeley
   * @return A token which will be limited in duration controlled by Mendeley.
   * @throws OAuthSystemException On issue negotiating with Mendeley Auth servers
   * @throws OAuthProblemException On configuration issue
   */
  private static OAuthJSONAccessTokenResponse getToken(ContentCrawlConfiguration.Mendeley conf)
    throws OAuthSystemException, OAuthProblemException {
    OAuthClientRequest request = OAuthClientRequest
      .tokenLocation(conf.tokenUrl)
      .setCode(conf.authToken)
      .setRedirectURI(conf.redirecURI)
      .setGrantType(GrantType.AUTHORIZATION_CODE)
      .setScope("all")
      .buildBodyMessage();

    OAuthClient oAuthClient = new OAuthClient(new URLConnectionClient());
    OAuthJSONAccessTokenResponse tokenResponse = oAuthClient.accessToken(request, OAuthJSONAccessTokenResponse.class);
    oAuthClient.shutdown();
    return  tokenResponse;
  }
=======
>>>>>>> b5fec2ae
}<|MERGE_RESOLUTION|>--- conflicted
+++ resolved
@@ -27,13 +27,10 @@
 import org.slf4j.Logger;
 import org.slf4j.LoggerFactory;
 
-<<<<<<< HEAD
-=======
 import com.google.common.base.Stopwatch;
 
 import io.reactivex.Observable;
 
->>>>>>> b5fec2ae
 /**
  * A crawler of Mendeley documents storing the results in JSON files, and optionally in an Elastic Search index.
  */
@@ -139,30 +136,4 @@
     }
   }
 
-<<<<<<< HEAD
-  /**
-   * Authenticates against the Mendeley and provides a time bound token with which to sign subsequent requests.
-   *
-   * @param conf Holding the configuration for accessing Mendeley
-   * @return A token which will be limited in duration controlled by Mendeley.
-   * @throws OAuthSystemException On issue negotiating with Mendeley Auth servers
-   * @throws OAuthProblemException On configuration issue
-   */
-  private static OAuthJSONAccessTokenResponse getToken(ContentCrawlConfiguration.Mendeley conf)
-    throws OAuthSystemException, OAuthProblemException {
-    OAuthClientRequest request = OAuthClientRequest
-      .tokenLocation(conf.tokenUrl)
-      .setCode(conf.authToken)
-      .setRedirectURI(conf.redirecURI)
-      .setGrantType(GrantType.AUTHORIZATION_CODE)
-      .setScope("all")
-      .buildBodyMessage();
-
-    OAuthClient oAuthClient = new OAuthClient(new URLConnectionClient());
-    OAuthJSONAccessTokenResponse tokenResponse = oAuthClient.accessToken(request, OAuthJSONAccessTokenResponse.class);
-    oAuthClient.shutdown();
-    return  tokenResponse;
-  }
-=======
->>>>>>> b5fec2ae
 }
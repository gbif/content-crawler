--- conflicted
+++ resolved
@@ -137,11 +137,7 @@
   private final String esIdxName;
   private final int batchSize;
   private final DatasetUsagesCollector datasetUsagesCollector;
-<<<<<<< HEAD
-
-=======
   private final SpeciesService speciesService;
->>>>>>> b5fec2ae
 
 
   public ElasticSearchIndexHandler(ContentCrawlConfiguration conf) {
@@ -153,12 +149,8 @@
     Properties dbConfig = new Properties();
     dbConfig.putAll(conf.mendeley.dbConfig);
     datasetUsagesCollector = new DatasetUsagesCollector(dbConfig);
-<<<<<<< HEAD
-    createIndex(esClient, conf.mendeley.indexBuild.esIndexType, esIdxName, indexMappings(ES_MAPPING_FILE));
-=======
     speciesService = SpeciesService.wsClient(conf.gbifApi.url);
     createIndex(esClient, esIdxName, indexMappings(ES_MAPPING_FILE));
->>>>>>> b5fec2ae
   }
 
   /**

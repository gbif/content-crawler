--- conflicted
+++ resolved
@@ -1,12 +1,5 @@
 package org.gbif.content.crawl.mendeley;
 
-<<<<<<< HEAD
-import org.gbif.api.model.common.DOI;
-import org.gbif.api.model.occurrence.Download;
-import org.gbif.api.service.registry.DatasetService;
-import org.gbif.api.service.registry.OccurrenceDownloadService;
-=======
->>>>>>> 27440d6f
 import org.gbif.api.vocabulary.Country;
 import org.gbif.api.vocabulary.Language;
 import org.gbif.content.crawl.conf.ContentCrawlConfiguration;
@@ -123,10 +116,6 @@
     dbConfig.putAll(conf.mendeley.dbConfig);
     datasetsetUsagesCollector = new DatasetsetUsagesCollector(dbConfig);
     createIndex(esClient, conf.mendeley.indexBuild.esIndexType, esIdxName, indexMappings(ES_MAPPING_FILE));
-  }
-
-  public static ObjectMapper getMAPPER() {
-    return MAPPER;
   }
 
   /**
@@ -181,39 +170,6 @@
     esClient.admin().indices().prepareDelete(esIdxName).get();
   }
 
-  private void setDownloadData(String downloadKey, Set<TextNode> gbifDatasets, Set<TextNode> gbifDownloads,
-                               Set<TextNode> publishingOrganizations) {
-    try {
-      Optional<Download> downloadOpt = Optional.ofNullable(downloadService.get(downloadKey));
-      downloadOpt.ifPresent(download -> {
-        gbifDownloads.add(TextNode.valueOf(download.getKey()));
-        RegistryIterables.ofDatasetUsages(downloadService, download.getKey()).forEach(response -> response.getResults().forEach(usage -> {
-          gbifDatasets.add(TextNode.valueOf(usage.getDatasetKey().toString()));
-          Optional.ofNullable(datasetService.get(usage.getDatasetKey()))
-            .ifPresent(dataset -> Optional.ofNullable(dataset.getPublishingOrganizationKey())
-              .ifPresent(publishingOrganizationKey -> publishingOrganizations.add(TextNode.valueOf(
-                publishingOrganizationKey.toString()))));
-        }));
-      });
-    } catch (Exception ex) {
-      LOG.error("Error getting download data {}", downloadKey,  ex);
-    }
-  }
-
-  private void setDatasetData(String datasetKey, Set<TextNode> gbifDatasets,
-                              Set<TextNode> publishingOrganizations) {
-    try {
-      RegistryIterables.ofListByDoi(datasetService, datasetKey).forEach(response -> response.getResults().forEach(dataset -> {
-          gbifDatasets.add(TextNode.valueOf(dataset.getKey().toString()));
-          Optional.ofNullable(dataset.getPublishingOrganizationKey())
-            .ifPresent(publishingOrganizationKey -> publishingOrganizations.add(TextNode.valueOf(
-              publishingOrganizationKey.toString())));
-        }));
-    } catch (Exception ex) {
-      LOG.error("Error getting dataset data {}", datasetKey, ex);
-    }
-  }
-
   /**
    * Process tags. Adds publishers countries and biodiversity countries from tag values.
    */
@@ -232,23 +188,12 @@
       document.get(ML_TAGS_FL).elements().forEachRemaining(node -> {
         String value = node.textValue();
         if (value.startsWith(GBIF_DOI_TAG.pattern())) {
-<<<<<<< HEAD
-          DOI doi = new DOI(GBIF_DOI_TAG.matcher(value).replaceFirst(""));
-          String keyValue  = BACK_SLASH.matcher(GBIF_DOI_TAG.matcher(value).replaceFirst("")).replaceAll(URL_BACK_SLASH);
-          LOG.info("GBIF DOI {}", keyValue);
-          if (doi.getSuffix().startsWith("dl.")) {
-            setDownloadData(keyValue, gbifDatasets, gbifDownloads, publishingOrganizations);
-          } else {
-            setDatasetData(keyValue, gbifDatasets, publishingOrganizations);
-          }
-=======
           String keyValue  = GBIF_DOI_TAG.matcher(value).replaceFirst("");
           datasetsetUsagesCollector.getCitations(keyValue).forEach(citation -> {
             Optional.ofNullable(citation.getDownloadKey()).ifPresent(k -> gbifDownloads.add(new TextNode(k)));
             Optional.ofNullable(citation.getDatasetKey()).ifPresent(k -> gbifDatasets.add(new TextNode(k)));
             Optional.ofNullable(citation.getPublishinOrganizationKey()).ifPresent(k -> publishingOrganizations.add(new TextNode(k)));
           });
->>>>>>> 27440d6f
         } else if (value.startsWith(PEER_REVIEW_TAG.pattern())) {
           peerReviewValue.setValue(Boolean.parseBoolean(PEER_REVIEW_TAG.matcher(value).replaceFirst("")));
         } else if (value.startsWith(OPEN_ACCESS_TAG.pattern())) {

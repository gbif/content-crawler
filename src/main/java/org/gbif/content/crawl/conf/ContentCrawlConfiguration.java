/*
 * Licensed under the Apache License, Version 2.0 (the "License");
 * you may not use this file except in compliance with the License.
 * You may obtain a copy of the License at
 *
 *     http://www.apache.org/licenses/LICENSE-2.0
 *
 * Unless required by applicable law or agreed to in writing, software
 * distributed under the License is distributed on an "AS IS" BASIS,
 * WITHOUT WARRANTIES OR CONDITIONS OF ANY KIND, either express or implied.
 * See the License for the specific language governing permissions and
 * limitations under the License.
 */
package org.gbif.content.crawl.conf;

import java.io.File;
import java.io.IOException;
import java.nio.file.Path;
import java.nio.file.Paths;
import java.util.ArrayList;
import java.util.HashMap;
import java.util.HashSet;
import java.util.List;
import java.util.Map;
import java.util.Set;

import javax.annotation.Nullable;
import javax.validation.constraints.NotNull;

import com.beust.jcommander.IStringConverter;
import com.beust.jcommander.Parameter;
import com.fasterxml.jackson.core.JsonParser;
import com.fasterxml.jackson.core.JsonProcessingException;
import com.fasterxml.jackson.databind.DeserializationContext;
import com.fasterxml.jackson.databind.annotation.JsonDeserialize;
import com.fasterxml.jackson.databind.deser.std.StdScalarDeserializer;

/**
 * Command configuration class, contains configuration element to connect to Mendeley, ElastisSearch and Contentful.
 */
public class ContentCrawlConfiguration {

  @Nullable
  public Mendeley mendeley;

  @Nullable
  public ElasticSearch elasticSearch;

  @Nullable
<<<<<<< HEAD
  public Registry registry;
=======
  public GbifApi gbifApi;
>>>>>>> b5fec2ae

  @Nullable
  public Contentful contentful;

  @Nullable
  public ContentfulBackup contentfulBackup;

  @Nullable
  public ContentfulRestore contentfulRestore;

  /**
   * Configuration specific to interfacing to Mendeley.
   */
  public static class Mendeley {

    @Parameter(
      names = "-targetDir", converter = FileConverter.class,
      description = "The target directory to store the crawl responses (JSON docs)")
    @NotNull
    public File targetDir;

    @Parameter(
      names = "-tokenUrl",
      description = "The Mendeley url for the authentication, defaulting to https://api.mendeley.com/oauth/token")
    public String tokenUrl = "https://api.mendeley.com/oauth/token";

    @Parameter(
      names = "-authToken",
      description = "The Mendeley Auth Token  generated from http://dev.mendeley.com/")
    @NotNull
    public String authToken;

    @Parameter(
      names = "-redirectURI",
      description = "The redirect URL registered for trusted applicaiton http://dev.mendeley.com/")
    @NotNull
    public String redirecURI;

    @Parameter(
      names = "-targetUrl",
      description = "The templated target URL to crawl, defaulting to https://api.mendeley.com/documents?&limit=500")
    public String crawlURL = "https://api.mendeley.com/documents?limit=500&view=all";

    @Parameter(
      names = "-timeout",
      description = "Timeout for the HTTP calls in seconds, defaulting to 10 secs")
    public int httpTimeout = 10000;

    @Parameter(
      names = "-controlledTags",
      description = "Tags values that must be handled as separate fields in the resulting index")
    public Map<String,List<String>> controlledTags = new HashMap<>();

    @Parameter(
      names = "-dbConfig",
      description = "Configuration to establish a connection to the Registry DB to get data of downloads and datasets")
    public Map<String,String> dbConfig = new HashMap<>();

    public IndexBuild indexBuild;
  }

  /**
   * Configuration specific to interfacing with elastic search.
   */
  public static class ElasticSearch {
    @Parameter(
      names = "-host",
      description = "The ES node host to connect to, defaulting to localhost")
    public String host = "localhost";

    @Parameter(
      names = "-connectionTimeOut",
      description = "Connection time out")
    public int connectionTimeOut = 60000;

    @Parameter(
      names = "-socketTimeOut",
      description = "SocketTimeOut")
    public int socketTimeOut = 60000;

    @Parameter(
      names = "-connectionRequestTimeOut",
      description = "ConnectionRequestTimeOut time out")
    public int connectionRequestTimeOut = 120000;
  }


  /**
   * Configuration specific to interfacing with Contentful content API.
   */
  public static class Contentful {
    @Parameter(
      names = "-cdaToken",
      description = "Contentful authorization token")
    public String cdaToken;

    @Parameter(
      names = "-cmaToken",
      description = "Contentful management access token")
    @NotNull
    public String cmaToken;

    @Parameter(
      names = "-spaceId",
      description = "Contentful space Id")
    public String spaceId;

    @Parameter(
      names = "-contentTypes",
      description = "Contentful content types to be crawled")
    public List<String> contentTypes = new ArrayList<>();

    @Parameter(
      names = "-vocabularies",
      description = "Contentful vocabularies to be crawled")
    public Set<String> vocabularies = new HashSet<>();

    @Parameter(
      names = "-countryVocabulary",
      description = "Named of the country vocabulary content, it's handled specially during indexing")
    public String countryVocabulary;

    @Parameter(
            names = "-newsContentType",
            description = "Name of the news content type, it's handled specially during indexing to tag related entities")
    public String newsContentType;

    @Parameter(
            names = "-articleContentType",
            description = "Name of the article content type, it's handled specially during indexing to tag related entities")
    public String articleContentType = "Article";

    public IndexBuild indexBuild;
  }


  public static class IndexBuild {

    @Parameter(
      names = "-esIndexAlias",
      description = "ElasticSearch index alias")
    public String esIndexAlias = "content";


    @Parameter(
      names = "-esIndexName",
      description = "ElasticSearch index name")
    public String esIndexName;

    @Parameter(
      names = "-batchSize",
      description = "Batch size for bulk indexing")
    public int batchSize = 50;
  }

<<<<<<< HEAD
  public static class Registry {
    @Parameter(
      names = "-gbifApiUrl",
      description = "URL to GBIF API")
    public String gbifApiUrl;
=======
  public static class GbifApi {
    @Parameter(
      names = "-gbifApiUrl",
      description = "URL to GBIF API")
    public String url;
>>>>>>> b5fec2ae

    @Parameter(
      names = "-gbifApiUsername",
      description = "Username to GBIF API")
<<<<<<< HEAD
    public String gbifApiUsername;
=======
    public String username;
>>>>>>> b5fec2ae

    @Parameter(
      names = "-gbifApiPassword",
      description = "Password for GBIF API")
<<<<<<< HEAD
    public String gbifApiPassword;
=======
    public String password;
>>>>>>> b5fec2ae
  }

  /**
   * Configuration specific to backing up Contentful through the Contentful Management API.
   */
  public static class ContentfulBackup {
    @Parameter(
      names = "-cmaToken",
      description = "Contentful management access token")
    @NotNull
    public String cmaToken;

    @Parameter(
      names = "-targetDir",
      description = "The target directory to save the Contentful backup")
    @NotNull
    @JsonDeserialize(using = PathDeserializer.class)
    public Path targetDir;
  }

  /**
   * Configuration specific to backing up Contentful through the Contentful Management API.
   */
  public static class ContentfulRestore {
    @Parameter(
      names = "-cmaToken",
      description = "Contentful management access token")
    @NotNull
    public String cmaToken;

    @Parameter(
      names = "-spaceId",
      description = "Contentful spaceId to populate")
    @NotNull
    public String spaceId;

    @Parameter(
      names = "-sourceDir",
      description = "The directory containing the backup")
    @NotNull
    @JsonDeserialize(using = PathDeserializer.class)
    public Path sourceDir;
  }

  /**
   * Converts from String to File.
   */
  private static class FileConverter implements IStringConverter<File> {
    @Override
    public File convert(String value) {
      return new File(value);
    }
  }

  /**
   * Converts from String to Path (Note that Jackson needs this before JCommander gets control)
   */
  private static class PathDeserializer extends StdScalarDeserializer<Path> {
    public PathDeserializer() { super(Path.class); }

    @Override
    public Path deserialize(
      JsonParser jsonParser, DeserializationContext deserializationContext
    ) throws IOException, JsonProcessingException {
      return Paths.get(jsonParser.getValueAsString());
    }
  }

}<|MERGE_RESOLUTION|>--- conflicted
+++ resolved
@@ -47,11 +47,7 @@
   public ElasticSearch elasticSearch;
 
   @Nullable
-<<<<<<< HEAD
-  public Registry registry;
-=======
   public GbifApi gbifApi;
->>>>>>> b5fec2ae
 
   @Nullable
   public Contentful contentful;
@@ -207,37 +203,21 @@
     public int batchSize = 50;
   }
 
-<<<<<<< HEAD
-  public static class Registry {
-    @Parameter(
-      names = "-gbifApiUrl",
-      description = "URL to GBIF API")
-    public String gbifApiUrl;
-=======
   public static class GbifApi {
     @Parameter(
       names = "-gbifApiUrl",
       description = "URL to GBIF API")
     public String url;
->>>>>>> b5fec2ae
 
     @Parameter(
       names = "-gbifApiUsername",
       description = "Username to GBIF API")
-<<<<<<< HEAD
-    public String gbifApiUsername;
-=======
     public String username;
->>>>>>> b5fec2ae
 
     @Parameter(
       names = "-gbifApiPassword",
       description = "Password for GBIF API")
-<<<<<<< HEAD
-    public String gbifApiPassword;
-=======
     public String password;
->>>>>>> b5fec2ae
   }
 
   /**
